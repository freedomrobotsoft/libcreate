--- conflicted
+++ resolved
@@ -105,17 +105,10 @@
       deltaDist = ((int16_t) GET_DATA(ID_DISTANCE)) / 1000.0; //mm -> m
       deltaYaw = ((int16_t) GET_DATA(ID_ANGLE)) * (util::PI / 180.0); // D2R
       deltaX = deltaDist * cos( util::normalizeAngle(pose.yaw + deltaYaw) );
-<<<<<<< HEAD
       deltaY = deltaDist * sin( util::normalizeAngle(pose.yaw + deltaYaw) );
-      leftWheelDist = deltaDist / 2.0;
-      rightWheelDist = leftWheelDist;
-
-=======
-      deltaY = -deltaDist * sin( util::normalizeAngle(pose.yaw + deltaYaw) );
       const float deltaYawWheelDist = (util::CREATE_1_AXLE_LENGTH / 2.0) * deltaYaw;
       leftWheelDist = deltaDist - deltaYawWheelDist;
       rightWheelDist = deltaDist + deltaYawWheelDist;
->>>>>>> d6f759d6
     }
     else if (model == CREATE_2) {
       // Get cumulative ticks (wraps around at 65535)
